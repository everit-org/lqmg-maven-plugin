--- conflicted
+++ resolved
@@ -28,11 +28,7 @@
 
   <groupId>org.everit.persistence</groupId>
   <artifactId>lqmg-maven-plugin</artifactId>
-<<<<<<< HEAD
-  <version>2.0.0-SNAPSHOT</version>
-=======
-  <version>2.0.0</version>
->>>>>>> 79fd5785
+  <version>3.0.0-SNAPSHOT</version>
 
   <packaging>maven-plugin</packaging>
 
@@ -148,11 +144,7 @@
     <dependency>
       <groupId>org.everit.persistence</groupId>
       <artifactId>org.everit.persistence.lqmg</artifactId>
-<<<<<<< HEAD
       <version>2.0.0-SNAPSHOT</version>
-=======
-      <version>1.0.0</version>
->>>>>>> 79fd5785
     </dependency>
 
     <!-- Maven -->
