<!--

    Copyright (C) 2011 Everit Kft. (http://www.everit.biz)

    Licensed under the Apache License, Version 2.0 (the "License");
    you may not use this file except in compliance with the License.
    You may obtain a copy of the License at

            http://www.apache.org/licenses/LICENSE-2.0

    Unless required by applicable law or agreed to in writing, software
    distributed under the License is distributed on an "AS IS" BASIS,
    WITHOUT WARRANTIES OR CONDITIONS OF ANY KIND, either express or implied.
    See the License for the specific language governing permissions and
    limitations under the License.

-->
<project xmlns="http://maven.apache.org/POM/4.0.0" xmlns:xsi="http://www.w3.org/2001/XMLSchema-instance"
  xsi:schemaLocation="http://maven.apache.org/POM/4.0.0 http://maven.apache.org/maven-v4_0_0.xsd">

  <modelVersion>4.0.0</modelVersion>

  <parent>
    <groupId>org.everit.config</groupId>
    <artifactId>org.everit.config.oss</artifactId>
<<<<<<< HEAD
    <version>7.0.1</version>
=======
    <version>7.1.0</version>
>>>>>>> 4e57cab4
  </parent>

  <groupId>org.everit.persistence</groupId>
  <artifactId>lqmg-maven-plugin</artifactId>
  <version>1.0.0-SNAPSHOT</version>

  <packaging>maven-plugin</packaging>
<<<<<<< HEAD
  <version>4.0.0-SNAPSHOT</version>
=======
>>>>>>> 4e57cab4

  <name>Everit - LQMG Maven Plugin</name>
  <description>A plugin that makes it possible to generate QueryDSL metadata classes from Liquibase changelog files that are packaged in OSGi bundle.</description>

  <properties>
    <projectpath>lqmg-maven-plugin</projectpath>
    <maven.compiler.source>1.7</maven.compiler.source>
    <maven.compiler.target>1.7</maven.compiler.target>
  </properties>

  <scm>
    <connection>scm:git:git://github.com/everit-org/${projectpath}.git</connection>
    <developerConnection>scm:git:https://github.com/everit-org/${projectpath}.git</developerConnection>
    <url>https://github.com/everit-org/${projectpath}</url>
  </scm>

  <url>http://everit.org</url>

  <issueManagement>
    <system>GitHub</system>
    <url>https://github.com/everit-org/${projectpath}/issues</url>
  </issueManagement>

  <licenses>
    <license>
      <name>Apache License, Version 2.0</name>
      <url>http://www.apache.org/licenses/LICENSE-2.0.txt</url>
      <distribution>repo</distribution>
    </license>
  </licenses>

  <developers>
    <developer>
      <name>Everit Team</name>
    </developer>
  </developers>

  <organization>
    <name>Everit Kft.</name>
    <url>http://www.everit.biz</url>
  </organization>


  <build>
    <plugins>
      <plugin>
        <groupId>org.apache.maven.plugins</groupId>
        <artifactId>maven-plugin-plugin</artifactId>
        <version>3.4</version>
        <executions>
          <execution>
            <id>report</id>
            <phase>pre-site</phase>
            <goals>
              <goal>report</goal>
            </goals>
          </execution>
          <execution>
            <id>mojo-descriptor</id>
            <goals>
              <goal>descriptor</goal>
            </goals>
          </execution>
          <execution>
            <id>help-goal</id>
            <goals>
              <goal>helpmojo</goal>
            </goals>
          </execution>
        </executions>
        <configuration>
          <goalPrefix>lqmg</goalPrefix>
          <skipErrorNoDescriptorsFound>true</skipErrorNoDescriptorsFound>
        </configuration>
      </plugin>
      <plugin>
        <groupId>org.apache.maven.plugins</groupId>
        <artifactId>maven-checkstyle-plugin</artifactId>
        <configuration>
<<<<<<< HEAD
          <excludes>org/everit/osgi/dev/lqmg/maven/HelpMojo*</excludes>
=======
          <excludes>org/everit/persistence/lqmg/maven/HelpMojo*</excludes>
>>>>>>> 4e57cab4
        </configuration>
      </plugin>
      <plugin>
        <groupId>org.codehaus.mojo</groupId>
        <artifactId>findbugs-maven-plugin</artifactId>
        <configuration>
          <excludeFilterFile>lqmg-findbugs-exclude-filter.xml</excludeFilterFile>
        </configuration>
      </plugin>
    </plugins>
  </build>

  <dependencies>

    <dependency>
      <groupId>com.google.guava</groupId>
      <artifactId>guava</artifactId>
      <version>18.0</version>
    </dependency>

    <!-- Model generator -->
    <dependency>
      <groupId>org.everit.osgi.dev</groupId>
      <artifactId>org.everit.osgi.dev.lqmg</artifactId>
      <version>4.0.0-SNAPSHOT</version>
    </dependency>

    <!-- Maven -->
    <dependency>
      <groupId>org.apache.maven</groupId>
      <artifactId>maven-plugin-api</artifactId>
      <version>3.3.3</version>
    </dependency>
    <dependency>
      <groupId>org.apache.maven</groupId>
      <artifactId>maven-project</artifactId>
      <version>2.2.1</version>
    </dependency>

    <!-- Maven annotation -->
    <dependency>
      <groupId>org.apache.maven.plugin-tools</groupId>
      <artifactId>maven-plugin-annotations</artifactId>
      <version>3.4</version>
    </dependency>

  </dependencies>

</project><|MERGE_RESOLUTION|>--- conflicted
+++ resolved
@@ -23,11 +23,7 @@
   <parent>
     <groupId>org.everit.config</groupId>
     <artifactId>org.everit.config.oss</artifactId>
-<<<<<<< HEAD
-    <version>7.0.1</version>
-=======
     <version>7.1.0</version>
->>>>>>> 4e57cab4
   </parent>
 
   <groupId>org.everit.persistence</groupId>
@@ -35,10 +31,6 @@
   <version>1.0.0-SNAPSHOT</version>
 
   <packaging>maven-plugin</packaging>
-<<<<<<< HEAD
-  <version>4.0.0-SNAPSHOT</version>
-=======
->>>>>>> 4e57cab4
 
   <name>Everit - LQMG Maven Plugin</name>
   <description>A plugin that makes it possible to generate QueryDSL metadata classes from Liquibase changelog files that are packaged in OSGi bundle.</description>
@@ -118,11 +110,7 @@
         <groupId>org.apache.maven.plugins</groupId>
         <artifactId>maven-checkstyle-plugin</artifactId>
         <configuration>
-<<<<<<< HEAD
-          <excludes>org/everit/osgi/dev/lqmg/maven/HelpMojo*</excludes>
-=======
           <excludes>org/everit/persistence/lqmg/maven/HelpMojo*</excludes>
->>>>>>> 4e57cab4
         </configuration>
       </plugin>
       <plugin>
